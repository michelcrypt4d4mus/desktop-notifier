# -*- coding: utf-8 -*-
<<<<<<< HEAD
import logging
=======
from __future__ import annotations

>>>>>>> 7d93759f
import platform
import ctypes

from typing import cast

from packaging.version import Version
from rubicon.objc import ObjCClass
from rubicon.objc.runtime import load_library


logger = logging.getLogger(__name__)
macos_version = Version(platform.mac_ver()[0])


__all__ = [
    "is_bundle",
    "is_signed_bundle",
    "macos_version",
]


sec = load_library("Security")
foundation = load_library("Foundation")

NSBundle = ObjCClass("NSBundle")

# Security/SecRequirement.h

kSecCSDefaultFlags = 0
kSecCSCheckAllArchitectures = 1 << 0
kSecCSDoNotValidateExecutable = 1 << 1
kSecCSDoNotValidateResources = 1 << 2
kSecCSCheckNestedCode = 1 << 3
kSecCSStrictValidate = 1 << 4


def is_bundle() -> bool:
    """
    Detect if we are in an app bundle

    :returns: Whether we are inside an app bundle.
    """
    return _bundle_id() is not None


def is_signed_bundle() -> bool:
    """
    Detect if we are in a signed app bundle

    :returns: Whether we are inside a signed app bundle.
    """
    if not is_bundle():
        return False

    # Check for valid code signature on bundle.
    main_bundle = NSBundle.mainBundle
    static_code = ctypes.c_void_p(0)
    err = sec.SecStaticCodeCreateWithPath(
        main_bundle.bundleURL, kSecCSDefaultFlags, ctypes.byref(static_code)
    )

    if err != 0:
        _codesigning_warning("SecStaticCodeCreateWithPath", err)
        return False

    signed_status = sec.SecStaticCodeCheckValidity(
        static_code,
        kSecCSCheckAllArchitectures | kSecCSCheckNestedCode | kSecCSStrictValidate,
        None,
    )

    signed_status = cast(int, signed_status)

    if signed_status == 0:
        return True
    else:
        _codesigning_warning("SecStaticCodeCheckValidity", signed_status)
        return False


def _codesigning_warning(fxn_name: str, os_status: int) -> None:
    """Log a warning about a failed code signing check."""
    logger.warning(
        f"Cannot verify signature of bundle {_bundle_id()}. "
        f"{fxn_name}() failed with OSStatus: {os_status}"
    )


def _bundle_id() -> str | None:
    """
    Get the bundle identifier of the current app bundle.

    :returns: The bundle ID of the current app bundle.
    """
    main_bundle = NSBundle.mainBundle
    return main_bundle.bundleIdentifier<|MERGE_RESOLUTION|>--- conflicted
+++ resolved
@@ -1,10 +1,7 @@
 # -*- coding: utf-8 -*-
-<<<<<<< HEAD
-import logging
-=======
 from __future__ import annotations
 
->>>>>>> 7d93759f
+import logging
 import platform
 import ctypes
 
